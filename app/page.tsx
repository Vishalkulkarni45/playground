--- conflicted
+++ resolved
@@ -142,12 +142,7 @@
     useEffect(() => {
         const timeoutId = setTimeout(() => {
             if (userId) {
-<<<<<<< HEAD
-                saveOptionsToServer(); 
-=======
-                // 必要に応じて disclosures の変更をトリガーにして保存処理を呼び出すロジックに変更
-                // saveOptionsToServer(); 
->>>>>>> da8ab89b
+                saveOptionsToServer();
             }
         }, 500);
 
